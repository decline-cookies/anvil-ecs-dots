using Anvil.Unity.DOTS.Data;
using Unity.Collections;
using Unity.Jobs;
using Unity.Jobs.LowLevel.Unsafe;

namespace Anvil.Unity.DOTS.Jobs
{
    /// <summary>
    /// A replacement for <see cref="IJobParallelForBatch"/> when the number of work items is not known
    /// at Schedule time and you are using a <see cref="DeferredNativeArray{T}"/>
    /// </summary>
    [JobProducerType(typeof(JobDeferredNativeArrayForBatchExtension.JobDeferredNativeArrayForBatchProducer<>))]
    public interface IJobDeferredNativeArrayForBatch
    {
        /// <summary>
        /// Called once per thread to allow for initialization of state in the job
<<<<<<< HEAD
=======
        /// </summary>
        /// <param name="nativeThreadIndex">The native thread index that the job is running on</param>
        void InitForThread(int nativeThreadIndex);
        
        /// <summary>
        /// Implement this method to perform work against a batch
>>>>>>> 471b1574
        /// </summary>
        /// <param name="nativeThreadIndex">The native thread index that the job is running on</param>
        void InitForThread(int nativeThreadIndex);
        
        /// <summary>
        /// Implement this method to perform work against a specific iteration index.
        /// </summary>
        /// <param name="index">The index of the <see cref="NativeArray{T}"/> from a <see cref="DeferredNativeArray{T}"/></param>
        void Execute(int index);
    }
}<|MERGE_RESOLUTION|>--- conflicted
+++ resolved
@@ -14,23 +14,15 @@
     {
         /// <summary>
         /// Called once per thread to allow for initialization of state in the job
-<<<<<<< HEAD
-=======
         /// </summary>
         /// <param name="nativeThreadIndex">The native thread index that the job is running on</param>
         void InitForThread(int nativeThreadIndex);
         
         /// <summary>
         /// Implement this method to perform work against a batch
->>>>>>> 471b1574
         /// </summary>
-        /// <param name="nativeThreadIndex">The native thread index that the job is running on</param>
-        void InitForThread(int nativeThreadIndex);
-        
-        /// <summary>
-        /// Implement this method to perform work against a specific iteration index.
-        /// </summary>
-        /// <param name="index">The index of the <see cref="NativeArray{T}"/> from a <see cref="DeferredNativeArray{T}"/></param>
-        void Execute(int index);
+        /// <param name="startIndex">The start index of the <see cref="NativeArray{T}"/> from a <see cref="DeferredNativeArray{T}"/></param>
+        /// <param name="count">The number of elements in this batch</param>
+        void Execute(int startIndex, int count);
     }
 }