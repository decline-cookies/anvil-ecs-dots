using Anvil.Unity.DOTS.Data;
using System;
using System.Diagnostics;
using System.Diagnostics.CodeAnalysis;
using Unity.Burst;
using Unity.Collections.LowLevel.Unsafe;
using Unity.Jobs;
using Unity.Jobs.LowLevel.Unsafe;
using UnityEngine.Scripting;

namespace Anvil.Unity.DOTS.Jobs
{
    public static class JobDeferredNativeArrayForBatchExtension
    {
        public static unsafe JobHandle ScheduleBatch<TJob, T>(this TJob jobData,
                                                              DeferredNativeArray<T> deferredNativeArray,
                                                              int batchSize,
                                                              JobHandle dependsOn = default)
            where TJob : struct, IJobDeferredNativeArrayForBatch
            where T : struct
        {
            void* atomicSafetyHandlePtr = null;

#if ENABLE_UNITY_COLLECTIONS_CHECKS
            atomicSafetyHandlePtr = DeferredNativeArrayUnsafeUtility.GetSafetyHandlePointer(ref deferredNativeArray);
#endif

            IntPtr reflectionData = JobDeferredNativeArrayForBatchProducer<TJob>.GetReflectionData();

            JobDeferredNativeArrayForBatchProducer<TJob> wrapperData = new JobDeferredNativeArrayForBatchProducer<TJob>(ref jobData);

#if UNITY_2020_2_OR_NEWER
            const ScheduleMode SCHEDULE_MODE = ScheduleMode.Parallel;
#else
            const ScheduleMode SCHEDULE_MODE = ScheduleMode.Batched;
#endif

            JobsUtility.JobScheduleParameters scheduleParameters = new JobsUtility.JobScheduleParameters(UnsafeUtility.AddressOf(ref wrapperData),
                                                                                                         reflectionData,
                                                                                                         dependsOn,
                                                                                                         SCHEDULE_MODE);

            dependsOn = JobsUtility.ScheduleParallelForDeferArraySize(ref scheduleParameters,
                                                                      batchSize,
                                                                      DeferredNativeArrayUnsafeUtility.GetBufferInfoUnchecked(ref deferredNativeArray),
                                                                      atomicSafetyHandlePtr);

            return dependsOn;
        }


        internal struct JobDeferredNativeArrayForBatchProducer<TJob>
            where TJob : struct, IJobDeferredNativeArrayForBatch
        {
            // ReSharper disable once StaticMemberInGenericType
            private static readonly SharedStatic<IntPtr> s_JobReflectionData = SharedStatic<IntPtr>.GetOrCreate<JobDeferredNativeArrayForBatchProducer<TJob>>();

            [Conditional("ENABLE_UNITY_COLLECTIONS_CHECKS")]
            private static void CheckReflectionDataCorrect(IntPtr reflectionData)
            {
                if (reflectionData == IntPtr.Zero)
                {
                    throw new InvalidOperationException("Reflection data was not set up by a call to Initialize()");
                }
            }

            internal static IntPtr GetReflectionData()
            {
                IntPtr reflectionData = s_JobReflectionData.Data;
                CheckReflectionDataCorrect(reflectionData);
                return reflectionData;
            }

            [Preserve]
            internal static void Initialize()
            {
                if (s_JobReflectionData.Data == IntPtr.Zero)
                {
#if UNITY_2020_2_OR_NEWER
                    s_JobReflectionData.Data = JobsUtility.CreateJobReflectionData(typeof(JobDeferredNativeArrayForBatchProducer<TJob>),
                                                                                   typeof(TJob),
                                                                                   (ExecuteJobFunction)Execute);
#else
                    s_JobReflectionData.Data = JobsUtility.CreateJobReflectionData(typeof(JobDeferredNativeArrayForBatchProducer<TJob>),
                                                                              typeof(TJob),
                                                                              JobType.ParallelFor,
                                                                              (ExecuteJobFunction)Execute);
#endif
                }
            }

            private delegate void ExecuteJobFunction(ref JobDeferredNativeArrayForBatchProducer<TJob> wrapperData,
                                                     IntPtr additionalPtr,
                                                     IntPtr bufferRangePatchData,
                                                     ref JobRanges ranges,
                                                     int jobIndex);


            [SuppressMessage("ReSharper", "MemberCanBePrivate.Global", Justification = "Required by Burst.")]
            public static unsafe void Execute(ref JobDeferredNativeArrayForBatchProducer<TJob> wrapperData,
                                              IntPtr additionalPtr,
                                              IntPtr bufferRangePatchData,
                                              ref JobRanges ranges,
                                              int jobIndex)
            {
                ref TJob jobData = ref wrapperData.m_JobData;
                while (true)
                {
                    if (!JobsUtility.GetWorkStealingRange(ref ranges, jobIndex, out int beginIndex, out int endIndex))
                    {
                        return;
                    }

                    //We'll try to call the init method for the thread here because we only want to do so if we actually have work
                    wrapperData.TryInitForThread(ref jobData);

#if ENABLE_UNITY_COLLECTIONS_CHECKS
                    JobsUtility.PatchBufferMinMaxRanges(bufferRangePatchData, UnsafeUtility.AddressOf(ref jobData), beginIndex, endIndex - beginIndex);
#endif
<<<<<<< HEAD
                    for (int i = beginIndex; i < endIndex; ++i)
                    {
                        jobData.Execute(i);
                    }
                }
            }

            private const int DEFAULT_NATIVE_THREAD_INDEX = -1;

            private TJob m_JobData;
            [NativeSetThreadIndex] private readonly int m_NativeThreadIndex;

            private bool m_HasInitializedForThread;

            public JobDeferredNativeArrayForBatchProducer(ref TJob jobData)
            {
                m_JobData = jobData;
                m_NativeThreadIndex = DEFAULT_NATIVE_THREAD_INDEX;
                m_HasInitializedForThread = false;
            }

            private void TryInitForThread(ref TJob jobData)
            {
                if (m_HasInitializedForThread)
                {
                    return;
=======
                    jobData.Execute(beginIndex, endIndex - beginIndex);
>>>>>>> 471b1574
                }

                m_HasInitializedForThread = true;
                jobData.InitForThread(m_NativeThreadIndex);
            }

            private const int DEFAULT_NATIVE_THREAD_INDEX = -1;

            private TJob m_JobData;
            [NativeSetThreadIndex] private readonly int m_NativeThreadIndex;

            private bool m_HasInitializedForThread;

            public JobDeferredNativeArrayForBatchProducer(ref TJob jobData)
            {
                m_JobData = jobData;
                m_NativeThreadIndex = DEFAULT_NATIVE_THREAD_INDEX;
                m_HasInitializedForThread = false;
            }

            private void TryInitForThread(ref TJob jobData)
            {
                if (m_HasInitializedForThread)
                {
                    return;
                }

                m_HasInitializedForThread = true;
                jobData.InitForThread(m_NativeThreadIndex);
            }
        }

        /// <summary>
        /// This method is only to be called by automatically generated setup code.
        /// Called by Unity automatically
        /// </summary>
        /// <typeparam name="TJob"></typeparam>
        public static void EarlyJobInit<TJob>()
            where TJob : struct, IJobDeferredNativeArrayForBatch
        {
            JobDeferredNativeArrayForBatchProducer<TJob>.Initialize();
        }
    }
}<|MERGE_RESOLUTION|>--- conflicted
+++ resolved
@@ -117,40 +117,8 @@
 #if ENABLE_UNITY_COLLECTIONS_CHECKS
                     JobsUtility.PatchBufferMinMaxRanges(bufferRangePatchData, UnsafeUtility.AddressOf(ref jobData), beginIndex, endIndex - beginIndex);
 #endif
-<<<<<<< HEAD
-                    for (int i = beginIndex; i < endIndex; ++i)
-                    {
-                        jobData.Execute(i);
-                    }
+                    jobData.Execute(beginIndex, endIndex - beginIndex);
                 }
-            }
-
-            private const int DEFAULT_NATIVE_THREAD_INDEX = -1;
-
-            private TJob m_JobData;
-            [NativeSetThreadIndex] private readonly int m_NativeThreadIndex;
-
-            private bool m_HasInitializedForThread;
-
-            public JobDeferredNativeArrayForBatchProducer(ref TJob jobData)
-            {
-                m_JobData = jobData;
-                m_NativeThreadIndex = DEFAULT_NATIVE_THREAD_INDEX;
-                m_HasInitializedForThread = false;
-            }
-
-            private void TryInitForThread(ref TJob jobData)
-            {
-                if (m_HasInitializedForThread)
-                {
-                    return;
-=======
-                    jobData.Execute(beginIndex, endIndex - beginIndex);
->>>>>>> 471b1574
-                }
-
-                m_HasInitializedForThread = true;
-                jobData.InitForThread(m_NativeThreadIndex);
             }
 
             private const int DEFAULT_NATIVE_THREAD_INDEX = -1;
