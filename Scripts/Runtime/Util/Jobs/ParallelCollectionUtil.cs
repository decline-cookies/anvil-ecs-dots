using System.Collections.Concurrent;
using System.Diagnostics;
using System.Linq;
using Unity.Burst;
using Unity.Jobs.LowLevel.Unsafe;
using Unity.Mathematics;
using UnityEngine;
using Debug = UnityEngine.Debug;

namespace Anvil.Unity.DOTS.Util
{
    /// <summary>
    /// Utility methods for working with Native Collections in a parallel manner.
    /// </summary>
    public static class ParallelCollectionUtil
    {
        /// <remarks>
        /// This is static readonly because Burst will only read from a static variable if it is readonly.
        /// We are unable to set it directly to <see cref="JobsUtility.JobWorkerMaximumCount"/> because that function
        /// is an external function and external functions are not allowed to be called from a static constructor which
        /// is where static readonly variables get assigned.
        /// We are also unable to lazy instantiate or call <see cref="JobsUtility.JobWorkerMaximumCount"/> within the
        /// functions in this class that use it because an external function can only be called from the main thread
        /// and these functions are intended for use inside bursted jobs that run on many different worker threads.
        ///
        /// To avoid this, we have a <see cref="RuntimeInitializeOnLoadMethodAttribute"/> on the
        /// <see cref="ParallelCollectionUtil.Init"/> method which then assigns to a <see cref="SharedStatic{int}"/>
        ///
        /// While a bit hacky, it is ensured to run before any potential jobs execute. The external call is allowed
        /// and we get the correct value and we can assign it to the <see cref="SharedStatic{int}"/>.
        /// Subsequent bursted jobs are then allowed to access it.
        /// <seealso cref="https://docs.unity3d.com/Packages/com.unity.burst@1.7/manual/docs/AdvancedUsages.html#shared-static"/>
        /// </remarks>
<<<<<<< HEAD
        private static readonly SharedStatic<int> JOB_WORKER_MAXIMUM_COUNT = SharedStatic<int>.GetOrCreate<JobWorkerMaximumCountKeyContext>();
        private sealed class JobWorkerMaximumCountKeyContext
=======
        private static readonly SharedStatic<int> JOB_WORKER_MAXIMUM_COUNT = SharedStatic<int>.GetOrCreate<InternalClassJobWorkerMaximumCount>();

        private class InternalClassJobWorkerMaximumCount
>>>>>>> 6cbb0e6f
        {
            private JobWorkerMaximumCountKeyContext()
            {
            }
        }

        [RuntimeInitializeOnLoadMethod(RuntimeInitializeLoadType.SubsystemRegistration)]
        private static void Init()
        {
            JOB_WORKER_MAXIMUM_COUNT.Data = JobsUtility.JobWorkerMaximumCount;
            CollectionSizeForMaxThreads = JOB_WORKER_MAXIMUM_COUNT.Data + 1;

            Debug.Assert(JOB_WORKER_MAXIMUM_COUNT.Data > 0);
        }


        /// <summary>
        /// Returns an ideal size for the number of buckets a collection should have
        /// to account for all possible threads that could write to it at once.
        /// </summary>
        /// <remarks>
        /// There is a lot of different terminology for the "buckets".
        /// <see cref="NativeStream"/> has foreachCount
        /// <see cref="UnsafeTypedStream"/> has lanes
        /// etc
        /// It's the number of separate "buckets" that can be written to in parallel.
        /// </remarks>
        public static int CollectionSizeForMaxThreads
        {
            get;
            private set;
        }

        /// <summary>
        /// Returns the correct index for the collection based on the <paramref name="nativeThreadIndex"/> passed in.
        /// </summary>
        /// <remarks>
        /// This function assumes that the collection being used was sized appropriately via
        /// <see cref="ParallelCollectionUtil.CollectionSizeForMaxThreads"/>. Larger sized collections will still work
        /// but the intended usage is to create a small tightly packed collection sized for the specific hardware the
        /// program is running on. Smaller sized collections will error sporadically as the scheduler assigns jobs to
        /// out of range thread indexes.
        ///
        /// This function also assumes that you are never running your job on the main thread via
        /// <see cref="IJobExtensions.Run"/>. In that case the thread index will be 0 and this function will
        /// return -1 which will cause an error.
        ///
        /// When scheduling your job, Unity will place your job on one of the available worker threads in which case
        /// the native thread index you receive will be from 1 to <see cref="JobsUtility.JobWorkerMaximumCount"/>.
        /// There are two special cases.
        /// 1. The scheduler may place your job on the main thread. In this case the native thread index will be
        /// some value above <see cref="JobsUtility.JobWorkerMaximumCount"/>.
        /// 2. The scheduler may place your job on a profiler thread in the editor. In this case the native thread
        /// index will also be some value above <see cref="JobsUtility.JobWorkerMaximumCount"/>
        /// It is unknown why this is. 
        ///
        /// Our goal is to have a tightly packed collection so in the example of an 8 core machine with
        /// <see cref="JobsUtility.JobWorkerMaximumCount"/> equal to 15, we would have the following mapping.
        ///
        /// thread 1, 2, 3, 4, 5, 6, 7, 8, 9, 10, 11, 12, 13, 14, 15, X 
        /// index  0, 1, 2, 3, 4, 5, 6, 7, 8, 9,  10, 11, 12, 13, 14, 15
        ///
        /// We have a tightly packed collection with index 0 through 15 for a total of 16 buckets.
        /// Thread indexes map directly without having to remember the special rules.
        /// </remarks>
        /// <param name="nativeThreadIndex">
        /// The native thread index to figure out the collection index from. Must be greater than 0.
        /// </param>
        /// <returns>The collection index to use</returns>
        public static int CollectionIndexForThread(int nativeThreadIndex)
        {
            DetectMultipleXThreads(nativeThreadIndex);
            Debug.Assert(nativeThreadIndex > 0 && nativeThreadIndex <= JobsUtility.MaxJobThreadCount);
            return math.min(nativeThreadIndex - 1, JOB_WORKER_MAXIMUM_COUNT.Data);
        }
        
        [Conditional("ENABLE_UNITY_COLLECTIONS_CHECKS")]
        [BurstDiscard]
        private static void DetectMultipleXThreads(int nativeThreadIndex)
        {
            ThreadHelper.DetectMultipleXThreads(nativeThreadIndex, CollectionSizeForMaxThreads);
        }

    }

#if ENABLE_UNITY_COLLECTIONS_CHECKS
    internal static class ThreadHelper
    {
        [RuntimeInitializeOnLoadMethod(RuntimeInitializeLoadType.SubsystemRegistration)]
        private static void Init()
        {
            s_ThreadIndicesSeen = new ConcurrentBag<int>();
        }

        private static ConcurrentBag<int> s_ThreadIndicesSeen = new ConcurrentBag<int>();

        [BurstDiscard]
        public static void DetectMultipleXThreads(int nativeThreadIndex, int maxSize)
        {
            s_ThreadIndicesSeen.Add(nativeThreadIndex);
            Debug.Assert(s_ThreadIndicesSeen.Count <= maxSize, $"Seen {s_ThreadIndicesSeen.Count} when we should only have seen {maxSize}. Output is: {GenerateOutput()}");
        }

        [BurstDiscard]
        private static string GenerateOutput()
        {
            string output = s_ThreadIndicesSeen.Aggregate(string.Empty, (current, index) => current + $"{index},");
            return output;
        }
    }
#endif
}<|MERGE_RESOLUTION|>--- conflicted
+++ resolved
@@ -31,14 +31,8 @@
         /// Subsequent bursted jobs are then allowed to access it.
         /// <seealso cref="https://docs.unity3d.com/Packages/com.unity.burst@1.7/manual/docs/AdvancedUsages.html#shared-static"/>
         /// </remarks>
-<<<<<<< HEAD
         private static readonly SharedStatic<int> JOB_WORKER_MAXIMUM_COUNT = SharedStatic<int>.GetOrCreate<JobWorkerMaximumCountKeyContext>();
         private sealed class JobWorkerMaximumCountKeyContext
-=======
-        private static readonly SharedStatic<int> JOB_WORKER_MAXIMUM_COUNT = SharedStatic<int>.GetOrCreate<InternalClassJobWorkerMaximumCount>();
-
-        private class InternalClassJobWorkerMaximumCount
->>>>>>> 6cbb0e6f
         {
             private JobWorkerMaximumCountKeyContext()
             {
