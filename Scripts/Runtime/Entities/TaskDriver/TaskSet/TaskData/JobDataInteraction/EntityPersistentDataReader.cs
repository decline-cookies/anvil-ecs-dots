--- conflicted
+++ resolved
@@ -17,14 +17,6 @@
     {
         [ReadOnly] private readonly UnsafeParallelHashMap<Entity, TData> m_Lookup;
 
-<<<<<<< HEAD
-=======
-        internal EntityPersistentDataReader(ref UnsafeParallelHashMap<Entity, TData> lookup)
-        {
-            m_Lookup = lookup;
-        }
-
->>>>>>> 6a2b1c62
         /// <summary>
         /// Gets the <typeparamref name="TData"/> for the specified <see cref="Entity"/>.
         /// </summary>
@@ -34,7 +26,6 @@
             get => m_Lookup[entity];
         }
 
-<<<<<<< HEAD
         /// <summary>
         /// Returns whether the persistent data has no entries.
         /// </summary>
@@ -50,7 +41,7 @@
 
         /// <inheritdoc cref="UnsafeParallelHashMap{TKey,TValue}.Count"/>
         public int Count() => m_Lookup.Count();
-=======
+
         /// <inheritdoc cref="UnsafeParallelHashMap{TKey,TValue}.GetKeyArray"/>>
         public NativeArray<Entity> GetKeyArray(AllocatorManager.AllocatorHandle allocator)
         {
@@ -68,6 +59,5 @@
         {
             return m_Lookup.GetEnumerator();
         }
->>>>>>> 6a2b1c62
     }
 }