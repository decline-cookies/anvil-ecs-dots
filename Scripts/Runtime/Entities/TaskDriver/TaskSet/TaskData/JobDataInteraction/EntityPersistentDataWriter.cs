using Anvil.Unity.DOTS.Data;
using Unity.Collections;
using Unity.Collections.LowLevel.Unsafe;
using Unity.Entities;

namespace Anvil.Unity.DOTS.Entities.TaskDriver
{
    /// <summary>
    /// Represents a write only reference to a <see cref="IEntityPersistentData{TData}"/>
    /// To be used in jobs that only allows for writing of this data.
    /// </summary>
    /// <typeparam name="TData">They type of <see cref="IEntityPersistentDataInstance"/> to write</typeparam>
    [BurstCompatible]
    public struct EntityPersistentDataWriter<TData>
        where TData : struct, IEntityPersistentDataInstance
    {
        [NativeDisableContainerSafetyRestriction] [NativeDisableParallelForRestriction]
        private UnsafeParallelHashMap<Entity, TData> m_Lookup;

        /// <summary>
        /// Gets or sets the data based on the <see cref="Entity"/>
        /// </summary>
        /// <param name="entity">The <see cref="Entity"/> to use as the key</param>
        public TData this[Entity entity]
        {
            get => m_Lookup[entity];
            set => m_Lookup[entity] = value;
        }

        /// <summary>
        /// Returns whether the persistent data has no entries.
        /// </summary>
        public bool IsEmpty
        {
            get => m_Lookup.IsEmpty;
        }

        internal EntityPersistentDataWriter(ref UnsafeParallelHashMap<Entity, TData> lookup)
        {
            m_Lookup = lookup;
        }

<<<<<<< HEAD
        /// <inheritdoc cref="UnsafeParallelHashMap{TKey,TValue}.Count"/>
        public int Count() => m_Lookup.Count();
=======
        /// <summary>
        /// Removes a key-value pair and disposes the value.
        /// </summary>
        /// <param name="entity">The key to remove at.</param>
        /// <returns>True if a key-value pair was removed.</returns>
        public bool RemoveAndDispose(Entity entity)
        {
            if (m_Lookup.Remove(entity, out TData data))
            {
                data.Dispose();
                return true;
            }

            return false;
        }
>>>>>>> 6a2b1c62

        /// <inheritdoc cref="UnsafeParallelHashMap{TKey,TValue}.Remove"/>
        public bool Remove(Entity entity) => m_Lookup.Remove(entity);

        /// <inheritdoc cref="UnsafeParallelHashMap{TKey,TValue}.TryGetValue"/>
        public bool TryGet(Entity entity, out TData data) => m_Lookup.TryGetValue(entity, out data);

        /// <inheritdoc cref="UnsafeParallelHashMap{TKey,TValue}.ContainsKey"/>
        public bool Contains(Entity entity) => m_Lookup.ContainsKey(entity);

        /// <inheritdoc cref="UnsafeParallelHashMap{TKey,TValue}.GetKeyArray"/>>
        public NativeArray<Entity> GetKeyArray(AllocatorManager.AllocatorHandle allocator)
        {
            return m_Lookup.GetKeyArray(allocator);
        }

        /// <inheritdoc cref="UnsafeParallelHashMap{TKey,TValue}.GetValueArray"/>>
        public NativeArray<TData> GetValueArray(AllocatorManager.AllocatorHandle allocator)
        {
            return m_Lookup.GetValueArray(allocator);
        }

        /// <inheritdoc cref="UnsafeParallelHashMap{TKey,TValue}.GetEnumerator"/>>
        public UnsafeParallelHashMap<Entity, TData>.Enumerator GetEnumerator()
        {
            return m_Lookup.GetEnumerator();
        }
    }
}<|MERGE_RESOLUTION|>--- conflicted
+++ resolved
@@ -40,10 +40,9 @@
             m_Lookup = lookup;
         }
 
-<<<<<<< HEAD
         /// <inheritdoc cref="UnsafeParallelHashMap{TKey,TValue}.Count"/>
         public int Count() => m_Lookup.Count();
-=======
+
         /// <summary>
         /// Removes a key-value pair and disposes the value.
         /// </summary>
@@ -59,7 +58,6 @@
 
             return false;
         }
->>>>>>> 6a2b1c62
 
         /// <inheritdoc cref="UnsafeParallelHashMap{TKey,TValue}.Remove"/>
         public bool Remove(Entity entity) => m_Lookup.Remove(entity);
