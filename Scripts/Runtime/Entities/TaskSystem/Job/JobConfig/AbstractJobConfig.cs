using Anvil.CSharp.Collections;
using Anvil.CSharp.Core;
using Anvil.CSharp.Reflection;
using Anvil.Unity.DOTS.Jobs;
using System;
using System.Collections.Generic;
using System.Diagnostics;
using System.Linq;
using System.Reflection;
using Anvil.CSharp.Logging;
using Unity.Collections;
using Unity.Entities;
using Unity.Jobs;

namespace Anvil.Unity.DOTS.Entities.Tasks
{
    internal abstract class AbstractJobConfig : AbstractAnvilBase,
                                                IJobConfigRequirements
    {
        internal enum Usage
        {
            /// <summary>
            /// The data is being written to exclusively.
            /// Represents an Exclusive Write lock on the underlying data.
            /// </summary>
            ExclusiveWrite,

            /// <summary>
            /// The data is being Updated. It will either continue to be processed again the next frame or be
            /// resolved into a resolve target <see cref="TaskStream{TInstance}"/>
            /// Represents an Exclusive Write lock on the underlying data.
            /// </summary>
            //Duplicating this but making them the same so that the context of the code and docs makes sense but
            //they mean the same thing
            Update = ExclusiveWrite,

            /// <summary>
            /// The data is being written to.
            /// Represents a Shared Write lock on the underlying data.
            /// </summary>
            Write,

            /// <summary>
            /// The data is being read from.
            /// Represents a Shared Read lock on the underlying data.
            /// </summary>
            Read,

            /// <summary>
            /// The special id data is being written to so specific instances can be cancelled.
            /// Represents a Shared Write lock on the underlying data.
            /// </summary>
            WritePendingCancel,

            /// <summary>
            /// The data is being Cancelled. It will either continue to be processed again the next frame or be
            /// resolved into a resolve target <see cref="TaskStream{TInstance}"/>
            /// Represents an Exclusive Write lock on the underlying data.
            /// Similar to <see cref="Update"/> but operates only on instances that have been cancelled.
            /// </summary>
            Cancelling,

            /// <summary>
            /// The data is being written to a resolve target <see cref="TaskStream{TInstance}"/>.
            /// Represents a Shared Write lock on the underlying data.
            /// </summary>
            Resolve
        }

        internal static readonly BulkScheduleDelegate<AbstractJobConfig> PREPARE_AND_SCHEDULE_FUNCTION = BulkSchedulingUtil.CreateSchedulingDelegate<AbstractJobConfig>(nameof(PrepareAndSchedule), BindingFlags.Instance | BindingFlags.NonPublic);
        private static readonly Usage[] USAGE_TYPES = (Usage[])Enum.GetValues(typeof(Usage));

        private readonly string m_TypeString;
        private readonly Dictionary<JobConfigDataID, AbstractAccessWrapper> m_AccessWrappers;
        private readonly List<AbstractAccessWrapper> m_SchedulingAccessWrappers;

        private NativeArray<JobHandle> m_AccessWrapperDependencies;
        private AbstractScheduleInfo m_ScheduleInfo;
        private bool m_ShouldDisableAfterNextRun;
        private bool m_IsHardened;

        /// <inheritdoc cref="IJobConfig.IsEnabled"/>
        public bool IsEnabled
        {
            get;
            set;
        }

        protected TaskFlowGraph TaskFlowGraph { get; }
        protected internal AbstractTaskSystem TaskSystem { get; }
        protected internal AbstractTaskDriver TaskDriver { get; }


        protected AbstractJobConfig(TaskFlowGraph taskFlowGraph,
                                    AbstractTaskSystem taskSystem,
                                    AbstractTaskDriver taskDriver)
        {
            IsEnabled = true;
            TaskFlowGraph = taskFlowGraph;
            TaskSystem = taskSystem;
            TaskDriver = taskDriver;

            m_AccessWrappers = new Dictionary<JobConfigDataID, AbstractAccessWrapper>();
            m_SchedulingAccessWrappers = new List<AbstractAccessWrapper>();
        }

        internal void AssignScheduleInfo(AbstractScheduleInfo scheduleInfo)
        {
            Debug_EnsureNoScheduleInfo();
            m_ScheduleInfo = scheduleInfo;
        }

        protected override void DisposeSelf()
        {
            if (m_AccessWrapperDependencies.IsCreated)
            {
                m_AccessWrapperDependencies.Dispose();
            }

            m_AccessWrappers.DisposeAllValuesAndClear();

            base.DisposeSelf();
        }

        public override string ToString()
        {
            return $"{GetType().GetReadableName()} with schedule function name of {m_ScheduleInfo?.ScheduleJobFunctionInfo ?? "NOT YET SET"} on {TaskDebugUtil.GetLocationName(TaskSystem, TaskDriver)}";
        }

        //*************************************************************************************************************
        // CONFIGURATION - COMMON
        //*************************************************************************************************************

        /// <inheritdoc cref="IJobConfig.RunOnce"/>
        public IJobConfig RunOnce()
        {
            m_ShouldDisableAfterNextRun = true;
            return this;
        }

        protected void AddAccessWrapper(AbstractAccessWrapper accessWrapper)
        {
            Debug_EnsureWrapperValidity(accessWrapper.ID);
            Debug_EnsureWrapperUsage(accessWrapper);
            m_AccessWrappers.Add(accessWrapper.ID, accessWrapper);
        }

        //*************************************************************************************************************
        // CONFIGURATION - REQUIRED DATA - DATA STREAM
        //*************************************************************************************************************

        /// <inheritdoc cref="IJobConfigRequirements.RequireDataStreamForWrite{TInstance}"/>
        public IJobConfigRequirements RequireDataStreamForWrite<TInstance>(EntityProxyDataStream<TInstance> dataStream)
            where TInstance : unmanaged, IEntityProxyInstance
        {
            return RequireDataStreamForWrite(dataStream, Usage.Write);
        }

        /// <inheritdoc cref="IJobConfigRequirements.RequireDataStreamForRead{TInstance}"/>
        public IJobConfigRequirements RequireDataStreamForRead<TInstance>(EntityProxyDataStream<TInstance> dataStream)
            where TInstance : unmanaged, IEntityProxyInstance
        {
            AddAccessWrapper(new DataStreamAccessWrapper<TInstance>(dataStream, AccessType.SharedRead, Usage.Read));
            return this;
        }

        /// <inheritdoc cref="IJobConfigRequirements.RequireTaskDriverForRequestCancel"/>
        public IJobConfigRequirements RequireTaskDriverForRequestCancel(AbstractTaskDriver taskDriver)
        {
            CancelRequestsDataStream cancelRequestsDataStream = taskDriver.CancelRequestsDataStream;
            AddAccessWrapper(new CancelRequestsAccessWrapper(cancelRequestsDataStream, AccessType.SharedWrite, Usage.Write, taskDriver.Context));

            return this;
        }

        protected IJobConfigRequirements RequireDataStreamForWrite<TInstance>(EntityProxyDataStream<TInstance> dataStream, Usage usage)
            where TInstance : unmanaged, IEntityProxyInstance
        {
            AddAccessWrapper(new DataStreamAccessWrapper<TInstance>(dataStream, AccessType.SharedWrite, usage));
            return this;
        }

        //*************************************************************************************************************
        // CONFIGURATION - REQUIRED DATA - GENERIC DATA
        //*************************************************************************************************************
<<<<<<< HEAD
        
        /// <inheritdoc cref="IJobConfigRequirements.RequireGenericDataForRead{TData}"/>
        public IJobConfigRequirements RequireGenericDataForRead<TData>(AccessControlledValue<TData> collection)
=======

        /// <inheritdoc cref="IJobConfigRequirements.RequireDataForRead{TData}"/>
        public IJobConfigRequirements RequireDataForRead<TData>(AccessControlledValue<TData> collection)
>>>>>>> 2620c2ba
            where TData : struct
        {
            AddAccessWrapper(new GenericDataAccessWrapper<TData>(collection, AccessType.SharedRead, Usage.Read));
            return this;
        }

        /// <inheritdoc cref="IJobConfigRequirements.RequireGenericDataForWrite{TData}"/>
        public IJobConfigRequirements RequireGenericDataForWrite<TData>(AccessControlledValue<TData> collection)
            where TData : struct
        {
            AddAccessWrapper(new GenericDataAccessWrapper<TData>(collection, AccessType.SharedWrite, Usage.Write));
            return this;
        }
<<<<<<< HEAD
        
        /// <inheritdoc cref="IJobConfigRequirements.RequireGenericDataForExclusiveWrite{TData}"/>
        public IJobConfigRequirements RequireGenericDataForExclusiveWrite<TData>(AccessControlledValue<TData> collection)
=======

        /// <inheritdoc cref="IJobConfigRequirements.RequireDataForExclusiveWrite{TData}"/>
        public IJobConfigRequirements RequireDataForExclusiveWrite<TData>(AccessControlledValue<TData> collection)
>>>>>>> 2620c2ba
            where TData : struct
        {
            AddAccessWrapper(new GenericDataAccessWrapper<TData>(collection, AccessType.ExclusiveWrite, Usage.ExclusiveWrite));
            return this;
        }

        //*************************************************************************************************************
        // CONFIGURATION - REQUIRED DATA - ENTITY QUERY
        //*************************************************************************************************************

        /// <inheritdoc cref="IJobConfigRequirements.RequireEntityNativeArrayFromQueryForRead"/>
        public IJobConfigRequirements RequireEntityNativeArrayFromQueryForRead(EntityQuery entityQuery)
        {
            return RequireEntityNativeArrayFromQueryForRead(new EntityQueryNativeArray(entityQuery));
        }

        /// <inheritdoc cref="IJobConfigRequirements.RequireIComponentDataNativeArrayFromQueryForRead{T}"/>
        public IJobConfigRequirements RequireIComponentDataNativeArrayFromQueryForRead<T>(EntityQuery entityQuery)
            where T : struct, IComponentData
        {
            return RequireIComponentDataNativeArrayFromQueryForRead(new EntityQueryComponentNativeArray<T>(entityQuery));
        }

        protected IJobConfigRequirements RequireEntityNativeArrayFromQueryForRead(EntityQueryNativeArray entityQueryNativeArray)
        {
            AddAccessWrapper(new EntityQueryAccessWrapper(entityQueryNativeArray, Usage.Read));
            return this;
        }

        protected IJobConfigRequirements RequireIComponentDataNativeArrayFromQueryForRead<T>(EntityQueryComponentNativeArray<T> entityQueryNativeArray)
            where T : struct, IComponentData
        {
            AddAccessWrapper(new EntityQueryComponentAccessWrapper<T>(entityQueryNativeArray, Usage.Read));
            return this;
        }

        //*************************************************************************************************************
        // CONFIGURATION - REQUIRED DATA - ComponentDataFromEntity (CDFE)
        //*************************************************************************************************************

        //TODO: #86 - Revisit this section after Entities 1.0 upgrade for name changes to CDFE
        /// <inheritdoc cref="IJobConfigRequirements.RequireCDFEForRead{T}"/>
        public IJobConfigRequirements RequireCDFEForRead<T>()
            where T : struct, IComponentData
        {
            AddAccessWrapper(new CDFEAccessWrapper<T>(AccessType.SharedRead, Usage.Read, TaskSystem));
            return this;
        }

        /// <inheritdoc cref="IJobConfigRequirements.RequireCDFEForWrite{T}"/>
        public IJobConfigRequirements RequireCDFEForWrite<T>()
            where T : struct, IComponentData
        {
            AddAccessWrapper(new CDFEAccessWrapper<T>(AccessType.SharedWrite, Usage.Write, TaskSystem));
            return this;
        }

        //*************************************************************************************************************
        // CONFIGURATION - REQUIRED DATA - DynamicBuffer
        //*************************************************************************************************************

        /// <inheritdoc cref="IJobConfigRequirements.RequireDBFEForRead{T}"/>
        public IJobConfigRequirements RequireDBFEForRead<T>()
            where T : struct, IBufferElementData
        {
            AddAccessWrapper(new DynamicBufferAccessWrapper<T>(AccessType.SharedRead, Usage.Read, TaskSystem));

            return this;
        }

        /// <inheritdoc cref="IJobConfigRequirements.RequireDBFEForExclusiveWrite{T}"/>
        public IJobConfigRequirements RequireDBFEForExclusiveWrite<T>()
            where T : struct, IBufferElementData
        {
            AddAccessWrapper(new DynamicBufferAccessWrapper<T>(AccessType.ExclusiveWrite, Usage.ExclusiveWrite, TaskSystem));
            return this;
        }

        //*************************************************************************************************************
        // HARDEN
        //*************************************************************************************************************

        public void Harden()
        {
            //During Hardening we can optimize by pre-allocating native arrays for dependency combining and convert
            //dictionary iterations into lists. We also allow for sub classes to do their own optimizing if needed.

            Debug_EnsureNotHardened();
            m_IsHardened = true;

            foreach (AbstractAccessWrapper wrapper in m_AccessWrappers.Values)
            {
                m_SchedulingAccessWrappers.Add(wrapper);
            }

            m_AccessWrapperDependencies = new NativeArray<JobHandle>(m_SchedulingAccessWrappers.Count + 1, Allocator.Persistent);

            HardenConfig();
        }

        protected virtual void HardenConfig()
        {
        }

        //*************************************************************************************************************
        // EXECUTION
        //*************************************************************************************************************

        private JobHandle PrepareAndSchedule(JobHandle dependsOn)
        {
            //The main use for JobConfig's, this handles getting the dependency for every piece of data that the job
            //will read from or write to and combine them into one to actually schedule the job with Unity's job
            //system. The resulting handle from that job is then fed back to each piece of data to allow Unity's
            //dependency system to know when it's safe to use the data again.

            Debug_EnsureScheduleInfoExists();

            if (!IsEnabled)
            {
                return dependsOn;
            }

            if (m_ShouldDisableAfterNextRun)
            {
                IsEnabled = false;
            }

            Debug_EnsureIsHardened();

            int index = 0;
            for (; index < m_SchedulingAccessWrappers.Count; ++index)
            {
                m_AccessWrapperDependencies[index] = m_SchedulingAccessWrappers[index].Acquire();
            }

            m_AccessWrapperDependencies[index] = dependsOn;

            dependsOn = JobHandle.CombineDependencies(m_AccessWrapperDependencies);
            dependsOn = m_ScheduleInfo.CallScheduleFunction(dependsOn);

            foreach (AbstractAccessWrapper wrapper in m_SchedulingAccessWrappers)
            {
                wrapper.Release(dependsOn);
            }

            return dependsOn;
        }

        private TWrapper GetAccessWrapper<TWrapper>(Usage usage)
            where TWrapper : AbstractAccessWrapper
        {
            JobConfigDataID id = new JobConfigDataID(typeof(TWrapper), usage);
            Debug_EnsureWrapperExists(id);
            return (TWrapper)m_AccessWrappers[id];
        }

        internal PendingCancelEntityProxyDataStream<TInstance> GetPendingCancelDataStream<TInstance>(Usage usage)
            where TInstance : unmanaged, IEntityProxyInstance
        {
            PendingCancelDataStreamAccessWrapper<TInstance> pendingCancelDataStreamAccessWrapper = GetAccessWrapper<PendingCancelDataStreamAccessWrapper<TInstance>>(usage);
            return pendingCancelDataStreamAccessWrapper.PendingCancelDataStream;
        }

        internal EntityProxyDataStream<TInstance> GetDataStream<TInstance>(Usage usage)
            where TInstance : unmanaged, IEntityProxyInstance
        {
            DataStreamAccessWrapper<TInstance> dataStreamAccessWrapper = GetAccessWrapper<DataStreamAccessWrapper<TInstance>>(usage);
            return dataStreamAccessWrapper.DataStream;
        }

        internal CancelRequestsDataStream GetCancelRequestsDataStream(Usage usage)
        {
            CancelRequestsAccessWrapper dataStreamAccessWrapper = GetAccessWrapper<CancelRequestsAccessWrapper>(usage);
            return dataStreamAccessWrapper.CancelRequestsDataStream;
        }

        internal void GetCancelRequestsDataStreamWithContext(Usage usage, out CancelRequestsDataStream dataStream, out byte context)
        {
            CancelRequestsAccessWrapper dataStreamAccessWrapper = GetAccessWrapper<CancelRequestsAccessWrapper>(usage);
            dataStream = dataStreamAccessWrapper.CancelRequestsDataStream;
            context = dataStreamAccessWrapper.Context;
        }


        internal TData GetData<TData>(Usage usage)
            where TData : struct
        {
            GenericDataAccessWrapper<TData> genericDataAccessWrapper = GetAccessWrapper<GenericDataAccessWrapper<TData>>(usage);
            return genericDataAccessWrapper.Data;
        }

        internal NativeArray<Entity> GetEntityNativeArrayFromQuery(Usage usage)
        {
            EntityQueryAccessWrapper entityQueryAccessWrapper = GetAccessWrapper<EntityQueryAccessWrapper>(usage);
            return entityQueryAccessWrapper.NativeArray;
        }

        internal NativeArray<T> GetIComponentDataNativeArrayFromQuery<T>(Usage usage)
            where T : struct, IComponentData
        {
            EntityQueryComponentAccessWrapper<T> entityQueryAccessWrapper = GetAccessWrapper<EntityQueryComponentAccessWrapper<T>>(usage);
            return entityQueryAccessWrapper.NativeArray;
        }

        internal CDFEReader<T> GetCDFEReader<T>()
            where T : struct, IComponentData
        {
            CDFEAccessWrapper<T> cdfeAccessWrapper = GetAccessWrapper<CDFEAccessWrapper<T>>(Usage.Read);
            return cdfeAccessWrapper.CreateCDFEReader();
        }

        internal CDFEWriter<T> GetCDFEWriter<T>()
            where T : struct, IComponentData
        {
            CDFEAccessWrapper<T> cdfeAccessWrapper = GetAccessWrapper<CDFEAccessWrapper<T>>(Usage.Write);
            return cdfeAccessWrapper.CreateCDFEUpdater();
        }

        internal DBFEForRead<T> GetDBFEForRead<T>()
            where T : struct, IBufferElementData
        {
            DynamicBufferAccessWrapper<T> dynamicBufferAccessWrapper = GetAccessWrapper<DynamicBufferAccessWrapper<T>>(Usage.Read);
            return dynamicBufferAccessWrapper.CreateDynamicBufferReader();
        }

        internal DBFEForExclusiveWrite<T> GetDBFEForExclusiveWrite<T>()
            where T : struct, IBufferElementData
        {
            DynamicBufferAccessWrapper<T> dynamicBufferAccessWrapper = GetAccessWrapper<DynamicBufferAccessWrapper<T>>(Usage.ExclusiveWrite);
            return dynamicBufferAccessWrapper.CreateDynamicBufferExclusiveWriter();
        }

        //*************************************************************************************************************
        // SAFETY
        //*************************************************************************************************************

        [Conditional("ENABLE_UNITY_COLLECTIONS_CHECKS")]
        private void Debug_EnsureIsHardened()
        {
            if (m_IsHardened == false)
            {
                throw new InvalidOperationException($"{this} is not hardened yet!");
            }
        }

        [Conditional("ENABLE_UNITY_COLLECTIONS_CHECKS")]
        private void Debug_EnsureNotHardened()
        {
            if (m_IsHardened == true)
            {
                throw new InvalidOperationException($"{this} is already hardened!");
            }
        }

        [Conditional("ENABLE_UNITY_COLLECTIONS_CHECKS")]
        private void Debug_EnsureWrapperExists(JobConfigDataID id)
        {
            if (!m_AccessWrappers.ContainsKey(id))
            {
                throw new InvalidOperationException($"Job configured by {this} tried to access {id.AccessWrapperType.GetReadableName()} data for {id.Usage} but it wasn't found. Did you call the right Require function?");
            }
        }

        [Conditional("ENABLE_UNITY_COLLECTIONS_CHECKS")]
        private void Debug_EnsureWrapperValidity(JobConfigDataID id)
        {
            //Straight duplicate check
            if (m_AccessWrappers.ContainsKey(id))
            {
                throw new InvalidOperationException($"{this} is trying to require {id.AccessWrapperType.GetReadableName()} data for {id.Usage} but it is already being used! Only require the data for the same usage once!");
            }
        }

        [Conditional("ENABLE_UNITY_COLLECTIONS_CHECKS")]
        private void Debug_EnsureWrapperUsage(AbstractAccessWrapper wrapper)
        {
            if (wrapper.Debug_WrapperType != typeof(DataStreamAccessWrapper<>))
            {
                return;
            }

            //Access checks
            switch (wrapper.ID.Usage)
            {
                case Usage.Update:
                    //While updating, the same type could be cancelling.
                    Debug_EnsureWrapperUsageValid(wrapper.ID, Usage.WritePendingCancel);
                    break;
                case Usage.Write:
                    //Allowed to read while writing because we are writing to UnsafeTypedStream and reading from NativeArray
                    Debug_EnsureWrapperUsageValid(wrapper.ID, Usage.Read);
                    break;
                case Usage.Read:
                    //Allowed to write while reading because we are writing to UnsafeTypedStream and reading from NativeArray
                    Debug_EnsureWrapperUsageValid(wrapper.ID, Usage.Write);
                    break;
                case Usage.WritePendingCancel:
                    //We'll be updating when writing to cancel
                    Debug_EnsureWrapperUsageValid(wrapper.ID, Usage.Update);
                    break;
                case Usage.Cancelling:
                    //When we're cancelling, we can read or write to others because we're operating on a different stream
                    Debug_EnsureWrapperUsageValid(wrapper.ID, Usage.Read, Usage.Write);
                    break;
                default:
                    throw new ArgumentOutOfRangeException($"Trying to switch on {nameof(wrapper.ID.Usage)} but no code path satisfies for {wrapper.ID.Usage}!");
            }
        }

        [Conditional("ENABLE_UNITY_COLLECTIONS_CHECKS")]
        private void Debug_EnsureWrapperUsageValid(JobConfigDataID id, params Usage[] allowedUsages)
        {
            foreach (Usage usage in USAGE_TYPES)
            {
                //Don't check against ourself or any of the allowed usages
                if (id.Usage == usage
                 || allowedUsages.Contains(usage))
                {
                    continue;
                }

                JobConfigDataID checkID = new JobConfigDataID(id.AccessWrapperType, usage);
                if (m_AccessWrappers.ContainsKey(checkID))
                {
                    throw new InvalidOperationException($"{this} is trying to require {id.AccessWrapperType.GetReadableName()} data for {id.Usage} but the same type is being used for {usage} which is not allowed!");
                }
            }
        }

        [Conditional("ENABLE_UNITY_COLLECTIONS_CHECKS")]
        private void Debug_EnsureNoScheduleInfo()
        {
            if (m_ScheduleInfo != null)
            {
                throw new InvalidOperationException($"{this} is trying to schedule a job but it already has Schedule Info {m_ScheduleInfo} defined! Only schedule one piece of data!");
            }
        }


        [Conditional("ENABLE_UNITY_COLLECTIONS_CHECKS")]
        private void Debug_EnsureScheduleInfoExists()
        {
            if (m_ScheduleInfo == null)
            {
                throw new InvalidOperationException($"{this} does not have a {nameof(AbstractScheduleInfo)} yet! Please schedule on some data first.");
            }
        }
    }
}<|MERGE_RESOLUTION|>--- conflicted
+++ resolved
@@ -1,5 +1,6 @@
 using Anvil.CSharp.Collections;
 using Anvil.CSharp.Core;
+using Anvil.CSharp.Logging;
 using Anvil.CSharp.Reflection;
 using Anvil.Unity.DOTS.Jobs;
 using System;
@@ -7,7 +8,6 @@
 using System.Diagnostics;
 using System.Linq;
 using System.Reflection;
-using Anvil.CSharp.Logging;
 using Unity.Collections;
 using Unity.Entities;
 using Unity.Jobs;
@@ -183,15 +183,9 @@
         //*************************************************************************************************************
         // CONFIGURATION - REQUIRED DATA - GENERIC DATA
         //*************************************************************************************************************
-<<<<<<< HEAD
         
         /// <inheritdoc cref="IJobConfigRequirements.RequireGenericDataForRead{TData}"/>
         public IJobConfigRequirements RequireGenericDataForRead<TData>(AccessControlledValue<TData> collection)
-=======
-
-        /// <inheritdoc cref="IJobConfigRequirements.RequireDataForRead{TData}"/>
-        public IJobConfigRequirements RequireDataForRead<TData>(AccessControlledValue<TData> collection)
->>>>>>> 2620c2ba
             where TData : struct
         {
             AddAccessWrapper(new GenericDataAccessWrapper<TData>(collection, AccessType.SharedRead, Usage.Read));
@@ -205,15 +199,9 @@
             AddAccessWrapper(new GenericDataAccessWrapper<TData>(collection, AccessType.SharedWrite, Usage.Write));
             return this;
         }
-<<<<<<< HEAD
         
         /// <inheritdoc cref="IJobConfigRequirements.RequireGenericDataForExclusiveWrite{TData}"/>
         public IJobConfigRequirements RequireGenericDataForExclusiveWrite<TData>(AccessControlledValue<TData> collection)
-=======
-
-        /// <inheritdoc cref="IJobConfigRequirements.RequireDataForExclusiveWrite{TData}"/>
-        public IJobConfigRequirements RequireDataForExclusiveWrite<TData>(AccessControlledValue<TData> collection)
->>>>>>> 2620c2ba
             where TData : struct
         {
             AddAccessWrapper(new GenericDataAccessWrapper<TData>(collection, AccessType.ExclusiveWrite, Usage.ExclusiveWrite));
@@ -270,11 +258,11 @@
             AddAccessWrapper(new CDFEAccessWrapper<T>(AccessType.SharedWrite, Usage.Write, TaskSystem));
             return this;
         }
-
+        
         //*************************************************************************************************************
         // CONFIGURATION - REQUIRED DATA - DynamicBuffer
         //*************************************************************************************************************
-
+        
         /// <inheritdoc cref="IJobConfigRequirements.RequireDBFEForRead{T}"/>
         public IJobConfigRequirements RequireDBFEForRead<T>()
             where T : struct, IBufferElementData
@@ -283,7 +271,7 @@
 
             return this;
         }
-
+        
         /// <inheritdoc cref="IJobConfigRequirements.RequireDBFEForExclusiveWrite{T}"/>
         public IJobConfigRequirements RequireDBFEForExclusiveWrite<T>()
             where T : struct, IBufferElementData
@@ -325,7 +313,7 @@
         private JobHandle PrepareAndSchedule(JobHandle dependsOn)
         {
             //The main use for JobConfig's, this handles getting the dependency for every piece of data that the job
-            //will read from or write to and combine them into one to actually schedule the job with Unity's job
+            //will read from or write to and combine them into one to actually schedule the job with Unity's job 
             //system. The resulting handle from that job is then fed back to each piece of data to allow Unity's
             //dependency system to know when it's safe to use the data again.
 
@@ -438,7 +426,7 @@
             DynamicBufferAccessWrapper<T> dynamicBufferAccessWrapper = GetAccessWrapper<DynamicBufferAccessWrapper<T>>(Usage.Read);
             return dynamicBufferAccessWrapper.CreateDynamicBufferReader();
         }
-
+        
         internal DBFEForExclusiveWrite<T> GetDBFEForExclusiveWrite<T>()
             where T : struct, IBufferElementData
         {
