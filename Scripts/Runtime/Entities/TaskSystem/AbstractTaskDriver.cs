--- conflicted
+++ resolved
@@ -1,10 +1,10 @@
 using Anvil.CSharp.Collections;
 using Anvil.CSharp.Core;
+using Anvil.CSharp.Logging;
 using Anvil.CSharp.Reflection;
 using System;
 using System.Collections.Generic;
 using System.Diagnostics;
-using Anvil.CSharp.Logging;
 using Unity.Entities;
 
 namespace Anvil.Unity.DOTS.Entities.Tasks
@@ -22,18 +22,18 @@
         {
             get => (TTaskSystem)base.TaskSystem;
         }
-
+        
         protected AbstractTaskDriver(World world) : base(world, typeof(TTaskSystem))
         {
         }
     }
-
+    
     /// <summary>
     /// Represents a context specific Task done via Jobs over a wide array of multiple instances of data.
     /// The goal of a TaskDriver is to convert specific data into general data that the corresponding
     /// <see cref="AbstractTaskSystem"/> will process en mass and in parallel. The results of that general processing
     /// are then picked up by the TaskDriver to be converted to specific data again and passed on to a sub task driver
-    /// or to another general system.
+    /// or to another general system. 
     /// </summary>
     //TODO: #74 - Add support for Sub-Task Drivers properly when building an example nested TaskDriver.
     public abstract class AbstractTaskDriver : AbstractAnvilBase
@@ -43,23 +43,18 @@
         private readonly List<AbstractJobConfig> m_JobConfigs;
 
         private bool m_IsHardened;
-
+        
         /// <summary>
         /// The context associated with this TaskDriver. Will be unique to the corresponding
         /// <see cref="AbstractTaskSystem"/> and any other TaskDrivers of the same type.
         /// </summary>
         public byte Context { get; }
-
+        
         /// <summary>
         /// Reference to the associated <see cref="AbstractTaskSystem"/>
         /// </summary>
-<<<<<<< HEAD
         internal AbstractTaskSystem TaskSystem { get; }
         
-=======
-        public AbstractTaskSystem TaskSystem { get; }
-
->>>>>>> 2620c2ba
         /// <summary>
         /// Reference to the associated <see cref="World"/>
         /// </summary>
@@ -74,23 +69,18 @@
             //We can't just pull this off the System because we might have triggered it's creation via
             //world.GetOrCreateSystem and it's OnCreate hasn't occured yet so it's World is still null.
             World = world;
-
+            
             TaskSystem = (AbstractTaskSystem)world.GetOrCreateSystem(systemType);
             Context = TaskSystem.RegisterTaskDriver(this);
-
+            
             m_SubTaskDrivers = new List<AbstractTaskDriver>();
             DataStreams = new List<AbstractEntityProxyDataStream>();
             m_JobConfigs = new List<AbstractJobConfig>();
-<<<<<<< HEAD
             
-=======
-
-            TaskStreamFactory.CreateTaskStreams(this, TaskStreams);
->>>>>>> 2620c2ba
             CancelRequestsDataStream = new CancelRequestsDataStream();
             DataStreamFactory.CreateDataStreams(this, DataStreams);
             TaskDriverFactory.CreateSubTaskDrivers(this, m_SubTaskDrivers);
-
+            
             m_TaskFlowGraph = world.GetOrCreateSystem<TaskFlowSystem>().TaskFlowGraph;
             //TODO: Investigate if we need this here: #66, #67, and/or #68 - https://github.com/decline-cookies/anvil-unity-dots/pull/87/files#r995032614
             m_TaskFlowGraph.RegisterTaskDriver(this);
@@ -118,7 +108,7 @@
         {
             Debug_EnsureNotHardened();
             m_IsHardened = true;
-
+            
             foreach (AbstractJobConfig jobConfig in m_JobConfigs)
             {
                 jobConfig.Harden();
@@ -145,14 +135,9 @@
         {
             m_JobConfigs.Add(jobConfig);
         }
-<<<<<<< HEAD
         
         //TODO: Should Task Drivers should have no jobs
         public IJobConfigRequirements ConfigureJobTriggeredBy<TInstance>(EntityProxyDataStream<TInstance> taskStream,
-=======
-
-        public IJobConfigRequirements ConfigureJobTriggeredBy<TInstance>(TaskStream<TInstance> taskStream,
->>>>>>> 2620c2ba
                                                                          in JobConfigScheduleDelegates.ScheduleTaskStreamJobDelegate<TInstance> scheduleJobFunction,
                                                                          BatchStrategy batchStrategy)
             where TInstance : unmanaged, IEntityProxyInstance
@@ -175,11 +160,11 @@
 
 
         //TODO: #73 - Implement other job types
-
+        
         //*************************************************************************************************************
         // SAFETY
         //*************************************************************************************************************
-
+        
         [Conditional("ENABLE_UNITY_COLLECTIONS_CHECKS")]
         private void Debug_EnsureNotHardened()
         {
