--- conflicted
+++ resolved
@@ -134,19 +134,10 @@
         {
             get => m_BufferInfo != null && m_BufferInfo->Buffer == null;
         }
-        
+
         /// <summary>
         /// Creates a new instance of <see cref="DeferredNativeArray{T}"/>
         /// </summary>
-<<<<<<< HEAD
-        /// <param name="allocator">The <see cref="Allocator"/> to use for memory allocation.</param>
-        public DeferredNativeArray(Allocator allocator) : this (allocator, allocator)
-        {
-        }
-        
-        public DeferredNativeArray(Allocator allocator, Allocator deferredAllocator)
-        {
-=======
         /// <param name="allocator">
         /// The <see cref="Allocator"/> to use for memory allocation of the collection and
         /// the deferred data.
@@ -166,7 +157,6 @@
         /// </param>
         public DeferredNativeArray(Allocator allocator, Allocator deferredAllocator)
         {
->>>>>>> d60dfe07
             Allocate(allocator, deferredAllocator, out this);
         }
 
@@ -194,12 +184,8 @@
         [WriteAccessRequired]
         public unsafe void Clear()
         {
-<<<<<<< HEAD
-            if (!IsCreated || m_BufferInfo->Buffer == null)
-=======
             if (!IsCreated
              || m_BufferInfo->Buffer == null)
->>>>>>> d60dfe07
             {
                 return;
             }
@@ -229,23 +215,6 @@
             JobHandle jobHandle = disposeJob.Schedule(inputDeps);
             AtomicSafetyHandle.Release(m_Safety);
             m_BufferInfo = null;
-            return jobHandle;
-        }
-        
-        /// <summary>
-        /// Schedules the clearing of the collections
-        /// </summary>
-        /// <param name="inputDeps">The <see cref="JobHandle"/> to wait on before clearing.</param>
-        /// <returns>A <see cref="JobHandle"/> for when clearing is complete</returns>
-        public unsafe JobHandle Clear(JobHandle inputDeps)
-        {
-            if (!IsCreated)
-            {
-                return default;
-            }
-
-            ClearJob clearJob = new ClearJob(m_BufferInfo);
-            JobHandle jobHandle = clearJob.Schedule(inputDeps);
             return jobHandle;
         }
 
@@ -386,11 +355,7 @@
                 {
                     return;
                 }
-<<<<<<< HEAD
-                
-=======
-
->>>>>>> d60dfe07
+
                 //Just clears the memory internally, the structure memory is still intact
                 UnsafeUtility.Free(m_BufferInfo->Buffer, m_BufferInfo->DeferredAllocator);
                 m_BufferInfo->Buffer = null;
