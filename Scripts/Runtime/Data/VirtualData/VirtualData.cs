using Anvil.CSharp.Core;
using Anvil.Unity.DOTS.Entities;
using Anvil.Unity.DOTS.Jobs;
using System;
using System.Collections.Generic;
using Unity.Burst;
using Unity.Collections;
using Unity.Collections.LowLevel.Unsafe;
using Unity.Jobs;

namespace Anvil.Unity.DOTS.Data
{
    /// <summary>
    /// Represents wrapped collections of data and manages them for use in Jobs.
    /// </summary>
    /// <remarks>
    /// In Unity's ECS, data is stored on <see cref="Entity"/>'s via <see cref="IComponentBase"/> structs.
    /// Unity's <see cref="SystemBase"/>'s handle the dependencies on the different sorts of data that are needed
    /// for a given update call depending on the <see cref="EntityQuery"/>s used and Jobs scheduled.
    ///
    /// There are often cases where the overhead of using Entities doesn't make sense. The data is not persistent
    /// and should exist for a period of time and then cease to exist. While this can be accomplished by Adding
    /// and Removing Components from an Entity or spawning/destroying new entities with those components, it results
    /// in a structural change which gets resolved at a sync point on the main thread.
    ///
    /// Instead, using <see cref="VirtualData{TKey,TInstance}"/> can alleviate these issues while working in a similar
    /// manner. Additional benefits are:
    /// - Allowing for parallel writing
    ///   - Multiple different jobs can write to the Pending collection at the same time.
    /// - Fast reading via iteration or individual lookup
    /// - The ability for each instance of the data to write its result to a different result destination.
    ///   - This gives implicit grouping of the data while still allowing for processing the overall set of data
    ///     as one large set. (Ex: Timers update as one set but complete back to different destinations)
    ///   - Getting write to result destinations is handled automatically.
    /// </remarks>
    /// <typeparam name="TKey">
    /// The type of key to use to lookup data. Usually <see cref="Entity"/> if this is being used as an
    /// alternative to adding component data to an <see cref="Entity"/>
    /// </typeparam>
    /// <typeparam name="TInstance">The type of data to store</typeparam>
    public class VirtualData<TKey, TInstance> : AbstractAnvilBase,
                                                IVirtualData
        where TKey : struct, IEquatable<TKey>
        where TInstance : struct, IKeyedData<TKey>
    {
        /// <summary>
        /// The number of elements of <typeparamref name="TInstance"/> that can fit into a chunk (16kb)
        /// This is useful for deciding on batch sizes.
        /// </summary>
        public static readonly int MAX_ELEMENTS_PER_CHUNK = ChunkUtil.MaxElementsPerChunk<TInstance>();

        internal static VirtualData<TKey, TInstance> Create(params IVirtualData[] sources)
        {
            VirtualData<TKey, TInstance> virtualData = new VirtualData<TKey, TInstance>();

            foreach (IVirtualData source in sources)
            {
                virtualData.AddSource(source);
                source.AddResultDestination(virtualData);
            }

            return virtualData;
        }

        private readonly List<IVirtualData> m_Sources;
        private readonly List<IVirtualData> m_ResultDestinations;
        private readonly AccessController m_AccessController;

        private UnsafeTypedStream<TInstance> m_Pending;
        private DeferredNativeArray<TInstance> m_IterationTarget;
        private UnsafeHashMap<TKey, TInstance> m_Lookup;

<<<<<<< HEAD
        
        public DeferredNativeArrayScheduleInfo ScheduleInfo
        {
            get => m_Iteration.ScheduleInfo;
        }

=======
>>>>>>> 339ff3b9
        AccessController IVirtualData.AccessController
        {
            get => m_AccessController;
        }

        private VirtualData()
        {
            m_Sources = new List<IVirtualData>();
            m_ResultDestinations = new List<IVirtualData>();
            m_AccessController = new AccessController();
            m_Pending = new UnsafeTypedStream<TInstance>(Allocator.Persistent,
                                                         Allocator.TempJob);
            m_IterationTarget = new DeferredNativeArray<TInstance>(Allocator.Persistent,
                                                                   Allocator.TempJob);

            m_Lookup = new UnsafeHashMap<TKey, TInstance>(MAX_ELEMENTS_PER_CHUNK, Allocator.Persistent);
        }

        protected override void DisposeSelf()
        {
            m_Pending.Dispose();
            m_IterationTarget.Dispose();
            m_Lookup.Dispose();

            RemoveFromSources();
            m_ResultDestinations.Clear();
            m_Sources.Clear();

            m_AccessController.Dispose();

            base.DisposeSelf();
        }

        //*************************************************************************************************************
        // SERIALIZATION
        //*************************************************************************************************************

        //TODO: Add Serialization and Deserialization functions to hook into our serialization framework

        //*************************************************************************************************************
        // RELATIONSHIPS
        //*************************************************************************************************************

        void IVirtualData.AddResultDestination(IVirtualData resultData)
        {
            AddResultDestination(resultData);
        }

        private void AddResultDestination(IVirtualData resultData)
        {
            m_ResultDestinations.Add(resultData);
        }

        void IVirtualData.RemoveResultDestination(IVirtualData resultData)
        {
            RemoveResultDestination(resultData);
        }

        private void RemoveResultDestination(IVirtualData resultData)
        {
            m_ResultDestinations.Remove(resultData);
        }

        private void AddSource(IVirtualData sourceData)
        {
            m_Sources.Add(sourceData);
        }

        private void RemoveSource(IVirtualData sourceData)
        {
            m_Sources.Remove(sourceData);
        }

        private void RemoveFromSources()
        {
            foreach (IVirtualData sourceData in m_Sources)
            {
                sourceData.RemoveResultDestination(this);
            }
        }

        //*************************************************************************************************************
        // ACCESS
        //*************************************************************************************************************

        JobHandle IVirtualData.AcquireForUpdate()
        {
            return AcquireForUpdate();
        }

        private JobHandle AcquireForUpdate()
        {
            JobHandle exclusiveWrite = m_AccessController.AcquireAsync(AccessType.ExclusiveWrite);

            if (m_ResultDestinations.Count == 0)
            {
                return exclusiveWrite;
            }

            //Get write access to all possible channels that we can write a response to.
            //+1 to include the exclusive write
            NativeArray<JobHandle> allDependencies = new NativeArray<JobHandle>(m_ResultDestinations.Count + 1, Allocator.Temp);
            allDependencies[0] = exclusiveWrite;
            for (int i = 1; i < allDependencies.Length; ++i)
            {
                IVirtualData destinationData = m_ResultDestinations[i];
                allDependencies[i] = destinationData.AccessController.AcquireAsync(AccessType.SharedWrite);
            }

            return JobHandle.CombineDependencies(allDependencies);
        }

        void IVirtualData.ReleaseForUpdate(JobHandle releaseAccessDependency)
        {
            ReleaseForUpdate(releaseAccessDependency);
        }

        private void ReleaseForUpdate(JobHandle releaseAccessDependency)
        {
            m_AccessController.ReleaseAsync(releaseAccessDependency);

            if (m_ResultDestinations.Count == 0)
            {
                return;
            }

            foreach (IVirtualData destinationData in m_ResultDestinations)
            {
                destinationData.AccessController.ReleaseAsync(releaseAccessDependency);
            }
        }

        //*************************************************************************************************************
        // JOB STRUCTS
        //*************************************************************************************************************

        internal VDReader<TInstance> CreateVDReader()
        {
            return new VDReader<TInstance>(m_IterationTarget.AsDeferredJobArray());
        }

        internal VDResultsDestination<TInstance> CreateVDResultsDestination()
        {
            return new VDResultsDestination<TInstance>(m_Pending.AsWriter());
        }

        internal VDUpdater<TKey, TInstance> CreateVDUpdater()
        {
<<<<<<< HEAD
            return new VDJobUpdater<TKey, TInstance>(m_Pending.AsWriter(),
                                                     m_Iteration.AsDeferredJobArray());
=======
            return new VDUpdater<TKey, TInstance>(m_Pending.AsWriter(),
                                                  m_IterationTarget.AsDeferredJobArray());
>>>>>>> 339ff3b9
        }

        internal VDWriter<TInstance> CreateVDWriter()
        {
            return new VDWriter<TInstance>(m_Pending.AsWriter());
        }

        //*************************************************************************************************************
        // CONSOLIDATION
        //*************************************************************************************************************

        JobHandle IVirtualData.ConsolidateForFrame(JobHandle dependsOn)
        {
            return ConsolidateForFrame(dependsOn);
        }

        private JobHandle ConsolidateForFrame(JobHandle dependsOn)
        {
            JobHandle exclusiveWriteHandle = m_AccessController.AcquireAsync(AccessType.ExclusiveWrite);
            ConsolidateLookupJob consolidateLookupJob = new ConsolidateLookupJob(m_Pending,
                                                                                 m_IterationTarget,
                                                                                 m_Lookup);
            JobHandle consolidateHandle = consolidateLookupJob.Schedule(JobHandle.CombineDependencies(dependsOn, exclusiveWriteHandle));

            m_AccessController.ReleaseAsync(consolidateHandle);

            return consolidateHandle;
        }

        //*************************************************************************************************************
        // JOBS
        //*************************************************************************************************************

        [BurstCompile]
        private struct ConsolidateLookupJob : IJob
        {
            private UnsafeTypedStream<TInstance> m_Pending;
            private DeferredNativeArray<TInstance> m_Iteration;
            private UnsafeHashMap<TKey, TInstance> m_Lookup;

            public ConsolidateLookupJob(UnsafeTypedStream<TInstance> pending,
                                        DeferredNativeArray<TInstance> iteration,
                                        UnsafeHashMap<TKey, TInstance> lookup)
            {
                m_Pending = pending;
                m_Iteration = iteration;
                m_Lookup = lookup;
            }

            public void Execute()
            {
                m_Lookup.Clear();
                m_Iteration.Clear();

                NativeArray<TInstance> iterationArray = m_Iteration.DeferredCreate(m_Pending.Count());
                m_Pending.CopyTo(ref iterationArray);
                m_Pending.Clear();

                for (int i = 0; i < iterationArray.Length; ++i)
                {
                    TInstance value = iterationArray[i];
                    m_Lookup.TryAdd(value.Key, value);
                }
            }
        }
    }
}<|MERGE_RESOLUTION|>--- conflicted
+++ resolved
@@ -70,19 +70,16 @@
         private DeferredNativeArray<TInstance> m_IterationTarget;
         private UnsafeHashMap<TKey, TInstance> m_Lookup;
 
-<<<<<<< HEAD
+        AccessController IVirtualData.AccessController
+        {
+            get => m_AccessController;
+        }
         
         public DeferredNativeArrayScheduleInfo ScheduleInfo
         {
-            get => m_Iteration.ScheduleInfo;
-        }
-
-=======
->>>>>>> 339ff3b9
-        AccessController IVirtualData.AccessController
-        {
-            get => m_AccessController;
-        }
+            get => m_IterationTarget.ScheduleInfo;
+        }
+
 
         private VirtualData()
         {
@@ -227,13 +224,8 @@
 
         internal VDUpdater<TKey, TInstance> CreateVDUpdater()
         {
-<<<<<<< HEAD
-            return new VDJobUpdater<TKey, TInstance>(m_Pending.AsWriter(),
-                                                     m_Iteration.AsDeferredJobArray());
-=======
             return new VDUpdater<TKey, TInstance>(m_Pending.AsWriter(),
                                                   m_IterationTarget.AsDeferredJobArray());
->>>>>>> 339ff3b9
         }
 
         internal VDWriter<TInstance> CreateVDWriter()
